--- conflicted
+++ resolved
@@ -10,13 +10,6 @@
         </div>
       </div>
 
-<<<<<<< HEAD
-      <div *ngIf="!simpleCard" class="tags d-flex flex-column text-end position-absolute me-1 fs-6">
-        <app-tag *ngFor="let t of getTagsLimited$() | async" [tag]="t" (click)="clickTag.emit(t.id);$event.stopPropagation()" [clickable]="true" linkTitle="Toggle tag filter" i18n-linkTitle></app-tag>
-        <div *ngIf="moreTags">
-          <span class="badge badge-secondary">+ {{moreTags}}</span>
-        </div>
-=======
       <div class="tags d-flex flex-column text-end position-absolute me-1 fs-6">
         @for (t of getTagsLimited$() | async; track t) {
           <pngx-tag [tag]="t" (click)="clickTag.emit(t.id);$event.stopPropagation()" [clickable]="true" linkTitle="Toggle tag filter" i18n-linkTitle></pngx-tag>
@@ -26,7 +19,6 @@
             <span class="badge text-dark">+ {{moreTags}}</span>
           </div>
         }
->>>>>>> b0c305e8
       </div>
     </div>
 
@@ -40,15 +32,9 @@
 
     <div class="card-body bg-light p-2">
       <p class="card-text">
-<<<<<<< HEAD
-        <ng-container *ngIf="document.correspondent && !simpleCard">
-          <a title="Toggle correspondent filter" i18n-title (click)="clickCorrespondent.emit(document.correspondent);$event.stopPropagation()" class="fw-bold btn-link">{{(document.correspondent$ | async)?.name}}</a>:
-        </ng-container>
-=======
         @if (document.correspondent) {
           <a title="Toggle correspondent filter" i18n-title (click)="clickCorrespondent.emit(document.correspondent);$event.stopPropagation()" class="fw-bold btn-link">{{(document.correspondent$ | async)?.name ?? privateName}}</a>:
         }
->>>>>>> b0c305e8
         {{document.title | documentTitle}}
       </p>
     </div>
