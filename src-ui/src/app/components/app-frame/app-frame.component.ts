import { Component, HostListener, OnInit } from '@angular/core'
import { FormControl } from '@angular/forms'
import { ActivatedRoute, Router } from '@angular/router'
import { from, Observable } from 'rxjs'
import {
  debounceTime,
  distinctUntilChanged,
  map,
  switchMap,
  first,
  catchError,
} from 'rxjs/operators'
import { Document } from 'src/app/data/document'
import { OpenDocumentsService } from 'src/app/services/open-documents.service'
import { SavedViewService } from 'src/app/services/rest/saved-view.service'
import { SearchService } from 'src/app/services/rest/search.service'
import { environment } from 'src/environments/environment'
import { DocumentDetailComponent } from '../document-detail/document-detail.component'
import { DocumentListViewService } from 'src/app/services/document-list-view.service'
import { FILTER_FULLTEXT_QUERY } from 'src/app/data/filter-rule-type'
import {
  RemoteVersionService,
  AppRemoteVersion,
} from 'src/app/services/rest/remote-version.service'
import { SettingsService } from 'src/app/services/settings.service'
import { TasksService } from 'src/app/services/tasks.service'
import { ComponentCanDeactivate } from 'src/app/guards/dirty-doc.guard'
import { SETTINGS_KEYS } from 'src/app/data/ui-settings'
import { ToastService } from 'src/app/services/toast.service'
import { ComponentWithPermissions } from '../with-permissions/with-permissions.component'
<<<<<<< HEAD
import { SplitMergeService } from 'src/app/services/split-merge.service'
=======
import {
  PermissionAction,
  PermissionsService,
  PermissionType,
} from 'src/app/services/permissions.service'
import { SavedView } from 'src/app/data/saved-view'
import {
  CdkDragStart,
  CdkDragEnd,
  CdkDragDrop,
  moveItemInArray,
} from '@angular/cdk/drag-drop'
import { NgbModal } from '@ng-bootstrap/ng-bootstrap'
import { ProfileEditDialogComponent } from '../common/profile-edit-dialog/profile-edit-dialog.component'
>>>>>>> b0c305e8

@Component({
  selector: 'pngx-app-frame',
  templateUrl: './app-frame.component.html',
  styleUrls: ['./app-frame.component.scss'],
})
export class AppFrameComponent
  extends ComponentWithPermissions
  implements OnInit, ComponentCanDeactivate
{
  versionString = `${environment.appTitle} ${environment.version}`
  appRemoteVersion: AppRemoteVersion

  isMenuCollapsed: boolean = true

  slimSidebarAnimating: boolean = false

  searchField = new FormControl('')

  constructor(
    public router: Router,
    private activatedRoute: ActivatedRoute,
    private openDocumentsService: OpenDocumentsService,
    private searchService: SearchService,
    public savedViewService: SavedViewService,
    private remoteVersionService: RemoteVersionService,
    private list: DocumentListViewService,
    public settingsService: SettingsService,
    public tasksService: TasksService,
    private readonly toastService: ToastService,
<<<<<<< HEAD
    private splitMergeService: SplitMergeService
=======
    private modalService: NgbModal,
    permissionsService: PermissionsService
>>>>>>> b0c305e8
  ) {
    super()

    if (
      permissionsService.currentUserCan(
        PermissionAction.View,
        PermissionType.SavedView
      )
    ) {
      this.savedViewService.initialize()
    }
  }

  ngOnInit(): void {
    if (this.settingsService.get(SETTINGS_KEYS.UPDATE_CHECKING_ENABLED)) {
      this.checkForUpdates()
    }
    this.tasksService.reload()
  }

  toggleSlimSidebar(): void {
    this.slimSidebarAnimating = true
    this.slimSidebarEnabled = !this.slimSidebarEnabled
    setTimeout(() => {
      this.slimSidebarAnimating = false
    }, 200) // slightly longer than css animation for slim sidebar
  }

  get customAppTitle(): string {
    return this.settingsService.get(SETTINGS_KEYS.APP_TITLE)
  }

  get slimSidebarEnabled(): boolean {
    return this.settingsService.get(SETTINGS_KEYS.SLIM_SIDEBAR)
  }

  set slimSidebarEnabled(enabled: boolean) {
    this.settingsService.set(SETTINGS_KEYS.SLIM_SIDEBAR, enabled)
    this.settingsService
      .storeSettings()
      .pipe(first())
      .subscribe({
        error: (error) => {
          this.toastService.showError(
            $localize`An error occurred while saving settings.`
          )
          console.warn(error)
        },
      })
  }

  closeMenu() {
    this.isMenuCollapsed = true
  }

  editProfile() {
    this.modalService.open(ProfileEditDialogComponent, {
      backdrop: 'static',
    })
    this.closeMenu()
  }

  get openDocuments(): Document[] {
    return this.openDocumentsService.getOpenDocuments()
  }

  @HostListener('window:beforeunload')
  canDeactivate(): Observable<boolean> | boolean {
    return !this.openDocumentsService.hasDirty()
  }

  get searchFieldEmpty(): boolean {
    return this.searchField.value.trim().length == 0
  }

  resetSearchField() {
    this.searchField.reset('')
  }

  searchFieldKeyup(event: KeyboardEvent) {
    if (event.key == 'Escape') {
      this.resetSearchField()
    }
  }

  searchAutoComplete = (text$: Observable<string>) =>
    text$.pipe(
      debounceTime(200),
      distinctUntilChanged(),
      map((term) => {
        if (term.lastIndexOf(' ') != -1) {
          return term.substring(term.lastIndexOf(' ') + 1)
        } else {
          return term
        }
      }),
      switchMap((term) =>
        term.length < 2
          ? from([[]])
          : this.searchService.autocomplete(term).pipe(
              catchError(() => {
                return from([[]])
              })
            )
      )
    )

  itemSelected(event) {
    event.preventDefault()
    let currentSearch: string = this.searchField.value
    let lastSpaceIndex = currentSearch.lastIndexOf(' ')
    if (lastSpaceIndex != -1) {
      currentSearch = currentSearch.substring(0, lastSpaceIndex + 1)
      currentSearch += event.item + ' '
    } else {
      currentSearch = event.item + ' '
    }
    this.searchField.patchValue(currentSearch)
  }

  search() {
    this.closeMenu()
    this.list.quickFilter([
      {
        rule_type: FILTER_FULLTEXT_QUERY,
        value: (this.searchField.value as string).trim(),
      },
    ])
  }

  closeDocument(d: Document) {
    this.openDocumentsService
      .closeDocument(d)
      .pipe(first())
      .subscribe((confirmed) => {
        if (confirmed) {
          this.closeMenu()
          let route = this.activatedRoute.snapshot
          while (route.firstChild) {
            route = route.firstChild
          }
          if (
            route.component == DocumentDetailComponent &&
            route.params['id'] == d.id
          ) {
            this.router.navigate([''])
          }
        }
      })
  }

  closeAll() {
    // user may need to confirm losing unsaved changes
    this.openDocumentsService
      .closeAll()
      .pipe(first())
      .subscribe((confirmed) => {
        if (confirmed) {
          this.closeMenu()

          // TODO: is there a better way to do this?
          let route = this.activatedRoute
          while (route.firstChild) {
            route = route.firstChild
          }
          if (route.component === DocumentDetailComponent) {
            this.router.navigate([''])
          }
        }
      })
  }

<<<<<<< HEAD
  get splitMergeToolVisible() {
    return this.splitMergeService.hasDocuments()
=======
  onDragStart(event: CdkDragStart) {
    this.settingsService.globalDropzoneEnabled = false
  }

  onDragEnd(event: CdkDragEnd) {
    this.settingsService.globalDropzoneEnabled = true
  }

  onDrop(event: CdkDragDrop<SavedView[]>) {
    const sidebarViews = this.savedViewService.sidebarViews.concat([])
    moveItemInArray(sidebarViews, event.previousIndex, event.currentIndex)

    this.settingsService.updateSidebarViewsSort(sidebarViews).subscribe({
      next: () => {
        this.toastService.showInfo($localize`Sidebar views updated`)
      },
      error: (e) => {
        this.toastService.showError($localize`Error updating sidebar views`, e)
      },
    })
>>>>>>> b0c305e8
  }

  private checkForUpdates() {
    this.remoteVersionService
      .checkForUpdates()
      .subscribe((appRemoteVersion: AppRemoteVersion) => {
        this.appRemoteVersion = appRemoteVersion
      })
  }

  setUpdateChecking(enable: boolean) {
    this.settingsService.set(SETTINGS_KEYS.UPDATE_CHECKING_ENABLED, enable)
    this.settingsService
      .storeSettings()
      .pipe(first())
      .subscribe({
        error: (error) => {
          this.toastService.showError(
            $localize`An error occurred while saving update checking settings.`
          )
          console.warn(error)
        },
      })
    if (enable) {
      this.checkForUpdates()
    }
  }

  onLogout() {
    this.openDocumentsService.closeAll()
  }
}<|MERGE_RESOLUTION|>--- conflicted
+++ resolved
@@ -28,9 +28,7 @@
 import { SETTINGS_KEYS } from 'src/app/data/ui-settings'
 import { ToastService } from 'src/app/services/toast.service'
 import { ComponentWithPermissions } from '../with-permissions/with-permissions.component'
-<<<<<<< HEAD
 import { SplitMergeService } from 'src/app/services/split-merge.service'
-=======
 import {
   PermissionAction,
   PermissionsService,
@@ -45,7 +43,6 @@
 } from '@angular/cdk/drag-drop'
 import { NgbModal } from '@ng-bootstrap/ng-bootstrap'
 import { ProfileEditDialogComponent } from '../common/profile-edit-dialog/profile-edit-dialog.component'
->>>>>>> b0c305e8
 
 @Component({
   selector: 'pngx-app-frame',
@@ -76,12 +73,9 @@
     public settingsService: SettingsService,
     public tasksService: TasksService,
     private readonly toastService: ToastService,
-<<<<<<< HEAD
+    private modalService: NgbModal,
+    permissionsService: PermissionsService,
     private splitMergeService: SplitMergeService
-=======
-    private modalService: NgbModal,
-    permissionsService: PermissionsService
->>>>>>> b0c305e8
   ) {
     super()
 
@@ -254,10 +248,10 @@
       })
   }
 
-<<<<<<< HEAD
   get splitMergeToolVisible() {
     return this.splitMergeService.hasDocuments()
-=======
+  }
+
   onDragStart(event: CdkDragStart) {
     this.settingsService.globalDropzoneEnabled = false
   }
@@ -278,7 +272,6 @@
         this.toastService.showError($localize`Error updating sidebar views`, e)
       },
     })
->>>>>>> b0c305e8
   }
 
   private checkForUpdates() {
