<<<<<<< HEAD
import { Component, Inject, LOCALE_ID, OnInit, OnDestroy, Renderer2  } from '@angular/core';
=======
import { Component, Inject, LOCALE_ID, OnInit, Renderer2  } from '@angular/core';
>>>>>>> 227f7b69
import { FormControl, FormGroup } from '@angular/forms';
import { PaperlessSavedView } from 'src/app/data/paperless-saved-view';
import { DocumentListViewService } from 'src/app/services/document-list-view.service';
import { SavedViewService } from 'src/app/services/rest/saved-view.service';
import { LanguageOption, SettingsService, SETTINGS_KEYS } from 'src/app/services/settings.service';
import { ToastService } from 'src/app/services/toast.service';
import { dirtyCheck, DirtyComponent } from '@ngneat/dirty-check-forms';
import { Observable, Subscription, BehaviorSubject } from 'rxjs';

@Component({
  selector: 'app-settings',
  templateUrl: './settings.component.html',
  styleUrls: ['./settings.component.scss']
})
export class SettingsComponent implements OnInit, OnDestroy, DirtyComponent {

  savedViewGroup = new FormGroup({})

  settingsForm = new FormGroup({
    'bulkEditConfirmationDialogs': new FormControl(null),
    'bulkEditApplyOnClose': new FormControl(null),
    'documentListItemPerPage': new FormControl(null),
    'darkModeUseSystem': new FormControl(null),
    'darkModeEnabled': new FormControl(null),
    'useNativePdfViewer': new FormControl(null),
    'savedViews': this.savedViewGroup,
    'displayLanguage': new FormControl(null),
    'dateLocale': new FormControl(null),
    'dateFormat': new FormControl(null),
  })

  savedViews: PaperlessSavedView[]

  store: BehaviorSubject<any>
  storeSub: Subscription
  isDirty$: Observable<boolean>

  get computedDateLocale(): string {
    return this.settingsForm.value.dateLocale || this.settingsForm.value.displayLanguage
  }

  constructor(
    public savedViewService: SavedViewService,
    private documentListViewService: DocumentListViewService,
    private toastService: ToastService,
    private settings: SettingsService,
    @Inject(LOCALE_ID) public currentLocale: string
  ) { }

  ngOnInit() {
    this.savedViewService.listAll().subscribe(r => {
      this.savedViews = r.results
      let storeData = {
        'bulkEditConfirmationDialogs': this.settings.get(SETTINGS_KEYS.BULK_EDIT_CONFIRMATION_DIALOGS),
        'bulkEditApplyOnClose': this.settings.get(SETTINGS_KEYS.BULK_EDIT_APPLY_ON_CLOSE),
        'documentListItemPerPage': this.settings.get(SETTINGS_KEYS.DOCUMENT_LIST_SIZE),
        'darkModeUseSystem': this.settings.get(SETTINGS_KEYS.DARK_MODE_USE_SYSTEM),
        'darkModeEnabled': this.settings.get(SETTINGS_KEYS.DARK_MODE_ENABLED),
        'useNativePdfViewer': this.settings.get(SETTINGS_KEYS.USE_NATIVE_PDF_VIEWER),
        'savedViews': {},
        'displayLanguage': this.settings.getLanguage(),
        'dateLocale': this.settings.get(SETTINGS_KEYS.DATE_LOCALE),
        'dateFormat': this.settings.get(SETTINGS_KEYS.DATE_FORMAT),
      }

      for (let view of this.savedViews) {
        storeData.savedViews[view.id.toString()] = {
          "id": view.id,
          "name": view.name,
          "show_on_dashboard": view.show_on_dashboard,
          "show_in_sidebar": view.show_in_sidebar
        }
        this.savedViewGroup.addControl(view.id.toString(), new FormGroup({
          "id": new FormControl(null),
          "name": new FormControl(null),
          "show_on_dashboard": new FormControl(null),
          "show_in_sidebar": new FormControl(null)
        }))
      }

      this.store = new BehaviorSubject(storeData)

      this.storeSub = this.store.asObservable().subscribe(state => {
        this.settingsForm.patchValue(state, { emitEvent: false })
      })

      // Initialize dirtyCheck
      this.isDirty$ = dirtyCheck(this.settingsForm, this.store.asObservable())
    })
  }

  ngOnDestroy() {
    this.storeSub && this.storeSub.unsubscribe();
  }

  deleteSavedView(savedView: PaperlessSavedView) {
    this.savedViewService.delete(savedView).subscribe(() => {
      this.savedViewGroup.removeControl(savedView.id.toString())
      this.savedViews.splice(this.savedViews.indexOf(savedView), 1)
      this.toastService.showInfo($localize`Saved view "${savedView.name}" deleted.`)
    })
  }

  private saveLocalSettings() {
    this.settings.set(SETTINGS_KEYS.BULK_EDIT_APPLY_ON_CLOSE, this.settingsForm.value.bulkEditApplyOnClose)
    this.settings.set(SETTINGS_KEYS.BULK_EDIT_CONFIRMATION_DIALOGS, this.settingsForm.value.bulkEditConfirmationDialogs)
    this.settings.set(SETTINGS_KEYS.DOCUMENT_LIST_SIZE, this.settingsForm.value.documentListItemPerPage)
    this.settings.set(SETTINGS_KEYS.DARK_MODE_USE_SYSTEM, this.settingsForm.value.darkModeUseSystem)
    this.settings.set(SETTINGS_KEYS.DARK_MODE_ENABLED, (this.settingsForm.value.darkModeEnabled == true).toString())
    this.settings.set(SETTINGS_KEYS.USE_NATIVE_PDF_VIEWER, this.settingsForm.value.useNativePdfViewer)
    this.settings.set(SETTINGS_KEYS.DATE_LOCALE, this.settingsForm.value.dateLocale)
    this.settings.set(SETTINGS_KEYS.DATE_FORMAT, this.settingsForm.value.dateFormat)
    this.settings.setLanguage(this.settingsForm.value.displayLanguage)
    this.store.next(this.settingsForm.value)
    this.documentListViewService.updatePageSize()
    this.settings.updateDarkModeSettings()
    this.toastService.showInfo($localize`Settings saved successfully.`)
  }

  get displayLanguageOptions(): LanguageOption[] {
    return [{code: "", name: $localize`Use system language`}].concat(this.settings.getLanguageOptions())
  }

  get dateLocaleOptions(): LanguageOption[] {
    return [{code: "", name: $localize`Use date format of display language`}].concat(this.settings.getLanguageOptions())
  }

  get today() {
    return new Date()
  }

  saveSettings() {
    let x = []
    for (let id in this.savedViewGroup.value) {
      x.push(this.savedViewGroup.value[id])
    }
    if (x.length > 0) {
      this.savedViewService.patchMany(x).subscribe(s => {
        this.saveLocalSettings()
      }, error => {
        this.toastService.showError($localize`Error while storing settings on server: ${JSON.stringify(error.error)}`)
      })
    } else {
      this.saveLocalSettings()
    }

  }
}<|MERGE_RESOLUTION|>--- conflicted
+++ resolved
@@ -1,8 +1,4 @@
-<<<<<<< HEAD
-import { Component, Inject, LOCALE_ID, OnInit, OnDestroy, Renderer2  } from '@angular/core';
-=======
-import { Component, Inject, LOCALE_ID, OnInit, Renderer2  } from '@angular/core';
->>>>>>> 227f7b69
+import { Component, Inject, LOCALE_ID, OnInit, OnDestroy, Renderer2 } from '@angular/core';
 import { FormControl, FormGroup } from '@angular/forms';
 import { PaperlessSavedView } from 'src/app/data/paperless-saved-view';
 import { DocumentListViewService } from 'src/app/services/document-list-view.service';
