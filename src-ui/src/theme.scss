$color-mode-type: data;

@import 'bootstrap/scss/mixins/color-mode';

@mixin paperless-green {
  // base color e.g. #17541f = hsl(128, 57%, 21%)
  --pngx-primary: 128, 57%;
  --pngx-primary-lightness: 21%;
}

:root {
  @include paperless-green;
  --pngx-primary-text-contrast: var(--bs-light);

  --bs-primary: hsl(var(--pngx-primary), var(--pngx-primary-lightness));
  --bs-border-color: var(--bs-gray-400);
  --pngx-primary-faded: hsl(var(--pngx-primary), calc(var(--pngx-primary-lightness) + 76%));
  --pngx-primary-lighten-10: hsl(var(--pngx-primary), calc(var(--pngx-primary-lightness) + 10%));
  --pngx-primary-lighten-30: hsl(var(--pngx-primary), calc(var(--pngx-primary-lightness) + 30%));
  --pngx-primary-darken-5: hsl(var(--pngx-primary), calc(var(--pngx-primary-lightness) - 5%));
  --pngx-primary-darken-15: hsl(var(--pngx-primary), calc(var(--pngx-primary-lightness) - 15%));
  --pngx-primary-darken-18: hsl(var(--pngx-primary), calc(var(--pngx-primary-lightness) - 18%));
  --pngx-primary-darken-27: hsl(var(--pngx-primary), calc(var(--pngx-primary-lightness) - 27%));
  --pngx-success-darken-10: hsl(152, 69%, 11%); // based on success #198754
  --pngx-bg-alt: #fff;
  --pngx-bg-darker: var(--bs-gray-100);
  --pngx-focus-alpha: 0.3;
}

// Dark text colors allow for maintain contrast with theme color changes
$text-color-light-bg: #212529;
$text-color-dark-bg: #abb2bf;
$text-color-dark-bg-accent: lighten($text-color-dark-bg, 10%);
// Taken from bootstrap
$form-check-input-checked-bg-image-dark: url("data:image/svg+xml,<svg xmlns='http://www.w3.org/2000/svg' viewBox='0 0 20 20'><path fill='none' stroke='#{$text-color-light-bg}' stroke-linecap='round' stroke-linejoin='round' stroke-width='3' d='M6 10l3 3l6-6'/></svg>");
$form-check-radio-checked-bg-image-dark: url("data:image/svg+xml,<svg xmlns='http://www.w3.org/2000/svg' viewBox='-4 -4 8 8'><circle r='2' fill='#{$text-color-light-bg}'/></svg>");

.primary-light {
  --pngx-primary-text-contrast: #{$text-color-light-bg} !important;

  .form-check:not(.form-switch) {
    .form-check-input:checked[type=checkbox] {
      background-image: escape-svg($form-check-input-checked-bg-image-dark);
    }

    .form-check-input:checked[type=radio] {
      background-image: escape-svg($form-check-radio-checked-bg-image-dark);
    }
  }

  .toast .btn-close {
    filter: none !important;
  }
}

.primary-dark {
  --pngx-primary-text-contrast: #{$text-color-dark-bg} !important;
}

.text-primary-contrast {
  color: var(--pngx-primary-text-contrast);
}

// Dark mode
@mixin paperless-green-dark-mode {
  --pngx-primary-lightness: 31%;
  --bs-primary: hsl(var(--pngx-primary),var(--pngx-primary-lightness));
}

@mixin dark-mode {
  --bs-body-color: #{$text-color-dark-bg};
  --pngx-body-color-accent: #{$text-color-dark-bg-accent};
  --bs-secondary-color: #6c757d;
  --bs-danger: #b71631;
  --bs-danger-rgb: 183, 22, 49;
  --bs-body-bg: #161618;
  --bs-body-bg-rgb: 22, 22, 24;
  --bs-light: #1c1c1f;
  --bs-light-rgb: 28, 28, 31;
  --bs-border-color: #47494f;
  --pngx-bg-darker: #101216;
  --bs-tertiary-bg: var(--pngx-bg-darker);
  --pngx-bg-alt: #242529;
  --pngx-focus-alpha: 0.6;
  --pngx-primary-faded: var(--pngx-primary-darken-15);
  --pngx-primary-text-contrast: var(--bs-body-color);
  --bs-dark-border-subtle: var(--pngx-bg-darker);
  --bs-border-color-translucent: rgba(0, 0, 0, .175); // override bs

  .text-dark, .text-light {
    color: var(--bs-body-color) !important;
  }

  .btn {
    --bs-btn-disabled-opacity: 0.35;
  }
  .btn.btn-link {
    --bs-btn-disabled-opacity: 0.85;
  }

  .btn-primary {
    &:hover, &:focus, &.active, &:active {
      color: var(--bs-body-color) !important;
    }
  }

  &.primary-light .btn-primary {
    &:hover, &:focus, &.active, &:active {
      color: var(--pngx-bg-darker) !important;
    }
  }

  .btn-dark {
    --bs-btn-color: $text-color-dark-bg;
    --bs-btn-bg: var(--pngx-bg-alt);
    --bs-btn-border-color: var(--pngx-bg-alt);
    --bs-btn-hover-bg: var(--bs-light);
    --bs-btn-hover-border-color: var(--pngx-bg-darker);
    --bs-btn-active-bg: var(--pngx-bg-alt);
  }

  .btn-outline-primary {
    &:hover, &:focus, &.active, &:active {
      color: var(--bs-light) !important;
    }
  }

  .btn-outline-secondary {
    &:hover, &:focus, &.active, &:active {
      background-color: var(--pngx-bg-darker);
      color: var(--bs-primary);
    }
  }

  .btn-light {
    color: var(--bs-body-color);
  }

  .btn .progress {
    background-color: var(--pngx-body-color-accent);
  }

  .search-form-container {
    input, input:focus {
      color: var(--bs-body-color) !important;
    }
  }

  .card {
    background-color: var(--bs-body-bg);
    --bs-card-cap-bg: var(--bs-body-bg-rgb);

    .card-header {
      background-color: rgba(0, 0, 0, 0.12);
    }
  }

  .row-cols-paperless-cards .card {
    --bs-border-color-translucent: rgba(0, 0, 0, .3);
  }

  .modal-content, .modal-header, .modal-body, .modal-footer {
    background-color: var(--bs-body-bg);
    border-color: var(--bs-border-color);
  }

  app-tag .badge {
    filter: brightness(.8);
  }

  .badge.bg-light.border {
    border-color: rgba(0,0,0,0) !important;
  }

  .document-card .card-body.bg-light {
    background-color: var(--bs-body-bg);
  }

  .doc-img {
    mix-blend-mode: normal !important;
    border-radius: 0;
    border-color: var(--bs-border-color);
    filter: invert(10%);

    &.border-end {
      border-right: none !important;
    }
  }

  .doc-img.inverted {
    filter: invert(95%) hue-rotate(180deg);
  }

  .card-selected .doc-img {
    mix-blend-mode: luminosity;
  }

  .ng-dropdown-panel .ng-dropdown-panel-items .ng-option:hover,
  .ng-dropdown-panel .ng-dropdown-panel-items .ng-option.ng-option-marked {
    background-color: var(--bs-light);
  }

  .ng-select-multiple .ng-select-container .ng-value-container .ng-value {
    background-color: var(--pngx-bg-alt);
    color: var(--bs-body-color);

    .ng-value-icon.left {
      border-color: var(--pngx-bg-alt);

      &:hover {
        background-color: var(--pngx-primary-lighten-30);
      }
    }
  }

  table {
    .des,
    .asc {
      &::after {
        filter: invert(0.8); /* arrow is a black inline png bkgd image (!) so use filter */
      }
    }

    &.table-hover > tbody > tr:hover > * {
      background-color: var(--bs-light);
      color: var(--pngx-body-color-accent);
    }
  }

  .card .table {
    border-color: var(--bs-gray-800);
  }

  .alert-secondary {
    background-color: var(--bs-light);
    border-color: var(--pngx-bg-darker);
    color: var(--bs-body-color);
  }

  .alert-primary {
    --bs-alert-color: var(--bs-primary);
    --bs-alert-bg: var(--pngx-primary-darken-18);
    --bs-alert-border-color: var(--pngx-bg-darker);
  }

  .alert-success {
    --bs-alert-color: var(--pngx-body-color-accent);
    --bs-alert-bg: var(--pngx-success-darken-10);
    --bs-alert-border-color: var(--pngx-bg-darker);
  }

  .table-striped > tbody > tr:nth-of-type(odd) > * {
    color: var(--pngx-body-color-accent);
  }

  .close, .modal .btn-close, .alert .btn-close, .popover .btn-close {
    text-shadow: 0 1px 0 #666;
  }

  .modal .btn-close, .alert .btn-close, .toast .btn-close, .popover .btn-close {
    filter: invert(1) grayscale(100%) brightness(200%);
  }

  .toast {
    background-color: hsla(var(--pngx-primary), calc(var(--pngx-primary-lightness) - 15%), 0.9);
  }

  .toast,
  .toast .btn,
  .toast .btn-close {
    color: var(--pngx-primary-text-contrast);
  }

  .toast .btn-outline-dark:hover {
    color: var(--bs-body-color)
  }

  .dropdown-menu {
    --bs-dropdown-color: var(--bs-body-color);
  }

  .list-group {
    --bs-list-group-action-hover-color: var(--bs-secondary-color);
  }

  .card .list-group-item {
    --bs-border-color: rgb(var(--bs-dark-rgb));

    .bg-secondary {
      background-color: rgb(var(--bs-dark-rgb)) !important;
    }
  }

  .tooltip {
    --bs-tooltip-bg: #000;
  }
}

@include color-mode(dark) {
  body:not(.primary-light):not(.primary-dark) {
    @include paperless-green-dark-mode;

    .navbar.bg-primary {
      // navbar is og green in dark mode
      @include paperless-green;
    }
  }

  @include dark-mode;
}

// Temp to not blink with white before angular loads
@include color-mode(auto) {
  @media (prefers-color-scheme: dark) {
    body {
      // no custom theme color
      &:not(.primary-light):not(.primary-dark) {
        @include paperless-green-dark-mode;

        .navbar.bg-primary {
          // navbar is og green in dark mode
          @include paperless-green;
        }
      }

      @include dark-mode;
    }
  }
<<<<<<< HEAD
}

.bg-body {
  background-color: #fff;
}

.alert-heading {
  font-size: 80%;
  font-weight: bold;
=======

>>>>>>> b0c305e8
}<|MERGE_RESOLUTION|>--- conflicted
+++ resolved
@@ -326,7 +326,7 @@
       @include dark-mode;
     }
   }
-<<<<<<< HEAD
+
 }
 
 .bg-body {
@@ -336,7 +336,4 @@
 .alert-heading {
   font-size: 80%;
   font-weight: bold;
-=======
-
->>>>>>> b0c305e8
 }