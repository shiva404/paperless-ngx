--- conflicted
+++ resolved
@@ -26,15 +26,12 @@
 python-Levenshtein = "*"
 django-extensions = "*"
 watchdog = "*"
-<<<<<<< HEAD
+pathvalidate = "*"
+django-q = "*"
+redis = "*"
 channels = "~=3.0"
 channels-redis = "*"
 daphne = "~=3.0"
-=======
-pathvalidate = "*"
-django-q = "*"
-redis = "*"
->>>>>>> 9d22d9c9
 
 [dev-packages]
 coveralls = "*"
