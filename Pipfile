--- conflicted
+++ resolved
@@ -43,9 +43,6 @@
 inotifyrecursive = "~=0.3.4"
 ocrmypdf = "~=11.6"
 tqdm = "*"
-<<<<<<< HEAD
-colorhash = "*"
-=======
 tika = "*"
 # TODO: This will sadly also install daphne+dependencies,
 #  which an ASGI server we don't need. Adds about 15MB image size.
@@ -58,7 +55,7 @@
 # TODO: keep an eye on piwheel builds and update this once available (https://www.piwheels.org/project/cryptography/)
 cryptography = "~=3.3.2"
 "pdfminer.six" = "*"
->>>>>>> 3d3300ac
+colorhash = "*"
 
 [dev-packages]
 coveralls = "*"
